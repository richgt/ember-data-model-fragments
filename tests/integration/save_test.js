/* eslint-disable ember/no-observers */
import Model, { attr } from '@ember-data/model';
import EmberObject, { observer } from '@ember/object';
import { addObserver } from '@ember/object/observers';
import ObjectProxy from '@ember/object/proxy';
import { copy } from 'ember-copy';
import { run } from '@ember/runloop';
import MF from 'ember-data-model-fragments';
import { module, test, skip } from 'qunit';
import { setupApplicationTest } from 'ember-qunit';
import Pretender from 'pretender';
let store, owner, server;

module('integration - Persistence', function(hooks) {
  setupApplicationTest(hooks);

  hooks.beforeEach(function(assert) {
    owner = this.owner;
    store = owner.lookup('service:store');
    server = new Pretender();

    assert.expectNoDeprecation();
  });

  hooks.afterEach(function() {
    store = null;
    owner = null;
    server.shutdown();
  });

  test('persisting the owner record changes the fragment state to non-new', function(assert) {
    let data = {
      name: {
        first: 'Viserys',
        last: 'Targaryen'
      }
    };

    return run(() => {
      let person = store.createRecord('person');

      person.set('name', store.createFragment('name', data.name));

      let payload = {
        person: copy(data, true)
      };
      payload.person.id = 3;

      server.post('/people', () => {
        return [
          200,
          { 'Content-Type': 'application/json' },
          JSON.stringify(payload)
        ];
      });

      return person.save().then(person => {
        assert.ok(
          !person.get('name.isNew'),
          'fragments are not new after save'
        );
      });
    });
  });

  test('persisting the owner record in a clean state maintains clean state', function(assert) {
    return run(() => {
      store.push({
        data: {
          type: 'person',
          id: 1,
          attributes: {
            name: {
              first: 'Tyrion',
              last: 'Lannister'
            },
            addresses: [
              {
                street: '1 Sky Cell',
                city: 'Eyre',
                region: 'Vale of Arryn',
                country: 'Westeros'
              }
            ]
          }
        }
      });

      server.put('/people/1', () => {
        return [200, { 'Content-Type': 'application/json' }, '{}'];
      });

      return store
        .find('person', 1)
        .then(person => {
          return person.save();
        })
        .then(person => {
          let name = person.get('name');
          let addresses = person.get('addresses');

          assert.ok(!name.get('hasDirtyAttributes'), 'fragment is clean');
          assert.ok(
            !addresses.isAny('hasDirtyAttributes'),
            'all fragment array fragments are clean'
          );
          assert.ok(
            !addresses.get('hasDirtyAttributes'),
            'fragment array is clean'
          );
          assert.ok(!person.get('hasDirtyAttributes'), 'owner record is clean');
        });
    });
  });

  test('overwrite current state with fragment attributes from the save response', function(assert) {
    return run(() => {
      store.push({
        data: {
          type: 'person',
          id: 1,
          attributes: {
            title: 'Lord',
            name: {
              first: 'Tyrion',
              last: 'Lannister'
            }
          }
        }
      });

      server.put('/people/1', (request) => {
        const body = JSON.parse(request.requestBody);
        assert.equal(body.person.title, 'modified');
        assert.equal(body.person.name.first, 'modified');
        assert.equal(body.person.name.last, 'modified');
        body.person.title = 'Ser';
        body.person.name.first = 'Tywin';
        body.person.name.last = 'Lannister';
        return [200, { 'Content-Type': 'application/json' }, JSON.stringify(body)];
      });

      return store
        .find('person', 1)
        .then(person => {
          person.set('title', 'modified');
          person.set('name.first', 'modified');
          person.set('name.last', 'modified');
          return person.save();
        })
        .then(person => {
          assert.equal(person.get('title'), 'Ser', 'use person.title from the response');
          assert.ok(!person.get('hasDirtyAttributes'), 'owner record is clean');

          const name = person.get('name');
          assert.equal(name.get('first'), 'Tywin', 'use person.name.first from the response');
          assert.equal(name.get('last'), 'Lannister', 'use person.name.last from the response');
          assert.ok(!name.get('hasDirtyAttributes'), 'fragment is clean');
        });
    });
  });

  test('when setting a property to the same value', function(assert) {
    return run(() => {
      store.push({
        data: {
          type: 'person',
          id: 1,
          attributes: {
            title: 'Lord',
            name: {
              first: 'Tyrion',
              last: 'Lannister'
            }
          }
        }
      });

      server.put('/people/1', () => {
        return [204];
      });

      return store
        .find('person', 1)
        .then(person => {
          person.set('title', 'titleModified');
          person.set('name.first', 'firstNameModified');
          person.set('name.last', 'lastNameModified');
          return person.save();
        })
        .then(person => {
          assert.equal(person.get('title'), 'titleModified');
          assert.ok(!person.get('hasDirtyAttributes'), 'owner record is clean');

          const name = person.get('name');
          assert.equal(name.get('first'), 'firstNameModified');
          assert.equal(name.get('last'), 'lastNameModified');
          assert.ok(!name.get('hasDirtyAttributes'), 'fragment is clean');

          person.set('title', 'titleModified');
          person.set('name.first', 'firstNameModified');
          person.set('name.last', 'lastNameModified');

          assert.ok(!person.get('hasDirtyAttributes'), 'owner record is clean');
          assert.ok(!name.get('hasDirtyAttributes'), 'fragment is clean');
        });
    });
  });

  test('persisting the owner record when a fragment is dirty moves owner record, fragment array, and all fragments into clean state', function(assert) {
    return run(() => {
      store.push({
        data: {
          type: 'person',
          id: 1,
          attributes: {
            name: {
              first: 'Eddard',
              last: 'Stark'
            },
            addresses: [
              {
                street: '1 Great Keep',
                city: 'Winterfell',
                region: 'North',
                country: 'Westeros'
              }
            ]
          }
        }
      });

      server.put('/people/1', () => {
        return [200, { 'Content-Type': 'application/json' }, '{}'];
      });

      return store
        .find('person', 1)
        .then(person => {
          let name = person.get('name');
          let address = person.get('addresses.firstObject');

          name.set('first', 'Arya');
          address.set('street', '1 Godswood');

          return person.save();
        })
        .then(person => {
          let name = person.get('name');
          let addresses = person.get('addresses');
          let address = addresses.get('firstObject');

          assert.equal(name.get('first'), 'Arya', 'change is persisted');
          assert.equal(
            address.get('street'),
            '1 Godswood',
            'fragment array change is persisted'
          );
          assert.ok(!name.get('hasDirtyAttributes'), 'fragment is clean');
          assert.ok(
            !addresses.isAny('hasDirtyAttributes'),
            'all fragment array fragments are clean'
          );
          assert.ok(
            !addresses.get('hasDirtyAttributes'),
            'fragment array is clean'
          );
          assert.ok(!person.get('hasDirtyAttributes'), 'owner record is clean');
        });
    });
  });

  test('persisting a new owner record moves the owner record, fragment array, and all fragments into clean state', function(assert) {
    return run(() => {
      let data = {
        name: {
          first: 'Daenerys',
          last: 'Targaryen'
        },
        addresses: [
          store.createFragment('address', {
            street: '1 Stone Drum',
            city: 'Dragonstone',
            region: 'Crownlands',
            country: 'Westeros'
          })
        ]
      };

      let person = store.createRecord('person');
      person.set('name', store.createFragment('name', data.name));
      person.set('addresses', data.addresses);

      let payload = {
        person: copy(data, true)
      };
      payload.person.id = 3;

      server.post('/people', () => {
        return [
          200,
          { 'Content-Type': 'application/json' },
          JSON.stringify(payload)
        ];
      });

      return person.save().then(person => {
        let name = person.get('name');
        let addresses = person.get('addresses');

        assert.ok(!name.get('hasDirtyAttributes'), 'fragment is clean');
        assert.ok(
          !addresses.isAny('hasDirtyAttributes'),
          'all fragment array fragments are clean'
        );
        assert.ok(
          !addresses.get('hasDirtyAttributes'),
          'fragment array is clean'
        );
        assert.ok(!person.get('hasDirtyAttributes'), 'owner record is clean');
      });
    });
  });

  test('a new record can be persisted with null fragments', function(assert) {
    return run(() => {
      let person = store.createRecord('person');

      assert.equal(person.get('name'), null, 'fragment property is null');
      assert.equal(
        person.get('hobbies'),
        null,
        'fragment array property is null'
      );

      let payload = {
        person: {
          id: 1
        }
      };

      server.post('/people', () => {
        return [
          200,
          { 'Content-Type': 'application/json' },
          JSON.stringify(payload)
        ];
      });

      return person.save().then(person => {
        assert.equal(
          person.get('name'),
          null,
          'fragment property is still null'
        );
        assert.equal(
          person.get('hobbies'),
          null,
          'fragment array property is still null'
        );
        assert.ok(!person.get('hasDirtyAttributes'), 'owner record is clean');
      });
    });
  });

  test('the adapter can update fragments on save', async function(assert) {
    let data = {
      name: {
        first: 'Eddard',
        last: 'Stark'
      },
      addresses: [
        {
          street: '1 Great Keep',
          city: 'Winterfell',
          region: 'North',
          country: 'Westeros'
        }
      ]
    };

    let person = store.push({
      data: {
        type: 'person',
        id: 1,
        attributes: data
      }
    });

    let payload = {
      person: copy(data, true)
    };
    payload.person.id = 1;
    payload.person.name.first = 'Ned';
    payload.person.addresses[0].street = '1 Godswood';

    server.put('/people/1', () => {
      return [
        200,
        { 'Content-Type': 'application/json' },
        JSON.stringify(payload)
      ];
    });

    await person.save();
    let name = person.get('name');
    let addresses = person.get('addresses');

    assert.ok(!name.get('hasDirtyAttributes'), 'fragment is clean');
    assert.ok(
      !addresses.isAny('hasDirtyAttributes'),
      'all fragment array fragments are clean'
    );
    assert.ok(
      !addresses.get('hasDirtyAttributes'),
      'fragment array is clean'
    );
    assert.ok(!person.get('hasDirtyAttributes'), 'owner record is clean');
    assert.equal(name.get('first'), 'Ned', 'fragment correctly updated');
    assert.equal(
      addresses.get('firstObject.street'),
      '1 Godswood',
      'fragment array fragment correctly updated'
    );
  });

  test('the adapter can set fragments to null on save', async function(assert) {
    let data = {
      name: {
        first: 'Eddard',
        last: 'Stark'
      },
      addresses: [
        {
          street: '1 Great Keep',
          city: 'Winterfell',
          region: 'North',
          country: 'Westeros'
        }
      ]
    };

    let person = store.push({
      data: {
        type: 'person',
        id: 1,
        attributes: data
      }
    });

    let payload = {
      person: {
        name: null,
        addresses: null
      }
    };

    server.put('/people/1', () => {
      return [
        200,
        { 'Content-Type': 'application/json' },
        JSON.stringify(payload)
      ];
    });

    assert.equal(person.get('name.first'), 'Eddard', 'fragment initial state');
    assert.equal(person.get('addresses.firstObject.country'), 'Westeros', 'fragment array initial state');

    await person.save();

    assert.equal(person.get('name'), null, 'fragment correctly updated');
    assert.equal(person.get('addresses'), null, 'fragment array correctly updated');
    assert.ok(!person.get('hasDirtyAttributes'), 'owner record is clean');
  });

  test('the adapter can set fragments from null to a new value on save', async function(assert) {
    let person = store.push({
      data: {
        type: 'person',
        id: 1,
        attributes: {
          name: null,
          addresses: null
        }
      }
    });

    let payload = {
      person: {
        id: 1,
        name: {
          first: 'Eddard',
          last: 'Stark'
        },
        addresses: [
          {
            street: '1 Great Keep',
            city: 'Winterfell',
            region: 'North',
            country: 'Westeros'
          }
        ]
      }
    };

    server.put('/people/1', () => {
      return [
        200,
        { 'Content-Type': 'application/json' },
        JSON.stringify(payload)
      ];
    });

    assert.equal(person.get('name'), null, 'fragment initial state');
    assert.equal(person.get('addresses'), null, 'fragment array initial state');

    await person.save();

    assert.equal(person.get('name.first'), 'Eddard', 'fragment correctly updated');
    assert.equal(person.get('addresses.firstObject.country'), 'Westeros', 'fragment array correctly updated');
    assert.ok(!person.get('hasDirtyAttributes'), 'owner record is clean');
  });

  test('existing fragments are updated on save', function(assert) {
    let data = {
      name: {
        first: 'Eddard',
        last: 'Stark'
      },
      addresses: [
        {
          street: '1 Great Keep',
          city: 'Winterfell',
          region: 'North',
          country: 'Westeros'
        }
      ]
    };

    return run(() => {
      let payload = {
        person: copy(data, true)
      };

      payload.person.id = 1;
      payload.person.name.first = 'Ned';
      payload.person.addresses[0].street = '1 Godswood';
      payload.person.addresses.unshift({
        street: '1 Red Keep',
        city: 'Kings Landing',
        region: 'Crownlands',
        country: 'Westeros'
      });

      return run(() => {
        server.post('/people', () => {
          return [
            200,
            { 'Content-Type': 'application/json' },
            JSON.stringify(payload)
          ];
        });

        let person = store.createRecord('person');
        let name = store.createFragment('name', copy(data.name));
        let address = store.createFragment('address', copy(data.addresses[0]));

        person.set('name', name);
        person.set('addresses', [address]);

        let addresses = person.get('addresses');

        return person.save().then(() => {
          assert.equal(name.get('first'), 'Ned', 'fragment correctly updated');
          assert.equal(
            address.get('street'),
            '1 Red Keep',
            'fragment array fragment correctly updated'
          );
          assert.equal(
            addresses.get('lastObject.street'),
            '1 Godswood',
            'fragment array fragment correctly updated'
          );
          assert.equal(
            addresses.get('length'),
            2,
            'fragment array fragment correctly updated'
          );
        });
      });
    });
  });

  test('the adapter can update fragments on reload', function(assert) {
    let data = {
      name: {
        first: 'Brandon',
        last: 'Stark'
      },
      addresses: [
        {
          street: '1 Great Keep',
          city: 'Winterfell',
          region: 'North',
          country: 'Westeros'
        }
      ]
    };

    return run(() => {
      store.push({
        data: {
          type: 'person',
          id: 1,
          attributes: data
        }
      });

      let payload = {
        person: copy(data, true)
      };

      payload.person.id = 1;
      payload.person.name.first = 'Bran';
      payload.person.addresses[0].street = '1 Broken Tower';

      server.get('/people/1', () => {
        return [
          200,
          { 'Content-Type': 'application/json' },
          JSON.stringify(payload)
        ];
      });

      return store
        .find('person', 1)
        .then(person => {
          // Access values that will change to prime CP cache
          person.get('name.first');
          person.get('addresses.firstObject.street');

          return person.reload();
        })
        .then(person => {
          let name = person.get('name');
          let addresses = person.get('addresses');

          assert.equal(name.get('first'), 'Bran', 'fragment correctly updated');
          assert.equal(
            addresses.get('firstObject.street'),
            '1 Broken Tower',
            'fragment array fragment correctly updated'
          );
        });
    });
  });

  /*
    Currently in certain annoying cases in Ember, including aliases or proxies that are actively observed,
    CPs are consumed as soon as they are changed. If we are not careful, this can cause infinite loops when
    updating existing fragment data
  */
  test('the adapter can update fragments without infinite loops when CPs are eagerly consumed', function(assert) {
    let data = {
      name: {
        first: 'Brandon',
        last: 'Stark'
      }
    };

    return run(() => {
      store.push({
        data: {
          type: 'person',
          id: 1,
          attributes: data
        }
      });

      return store.find('person', 1).then(person => {
        let personProxy = ObjectProxy.create({ content: person });

        addObserver(personProxy, 'name.first', function() {});
        personProxy.get('name.first');

        store.push({
          data: {
            type: 'person',
            id: 1,
            attributes: data
          }
        });

        assert.equal(person.get('name.first'), 'Brandon');
      });
    });
  });

  // TODO: The data in the adapter response is not actually changing here, which
  // means that the property actually _shouldn't_ be notified. Doing so requires
  // value diffing of deserialized model data, which means either saving a copy of
  // the data before giving it to the fragment
  skip('fragment array properties are notified on save', function(assert) {
    // The extra assertion comes from deprecation checking
    // assert.expect(2);

    let data = {
      name: {
        first: 'Eddard',
        last: 'Stark'
      },
      addresses: [
        {
          street: '1 Great Keep',
          city: 'Winterfell',
          region: 'North',
          country: 'Westeros'
        }
      ]
    };

    let PersonObserver = EmberObject.extend({
      person: null,
      observer: observer('person.addresses.[]', function() {
        assert.ok(true, 'The array change was observed');
      })
    });

    return run(() => {
      store.push({
        data: {
          type: 'person',
          id: 1,
          attributes: data
        }
      });

      let payload = {
        person: copy(data, true)
      };
      payload.person.id = 1;

      server.put('/people/1', () => {
        return [
          200,
          { 'Content-Type': 'application/json' },
          JSON.stringify(payload)
        ];
      });

      return store.find('person', 1).then(person => {
        PersonObserver.create({ person: person });
        return person.save();
      });
    });
  });

  // TODO(igor) figure out why length is different the first time this assertion is called.
  skip('fragment array properties are notified on reload', function(assert) {
    // The extra assertion comes from deprecation checking
    // assert.expect(2);
    let Army = Model.extend({
      name: attr('string'),
      soldiers: MF.array()
    });

    owner.register('model:army', Army);

    let data = {
      name: 'Golden Company',
      soldiers: ['Aegor Rivers', 'Jon Connington', 'Tristan Rivers']
    };

    let ArmyObserver = EmberObject.extend({
      army: null,
      observer: observer('army.soldiers.[]', function() {
        assert.equal(
          this.army.soldiers.length, 2,
          'The array change to was observed'
        );
      })
    });

    return run(() => {
      store.push({
        data: {
          type: 'army',
          id: 1,
          attributes: data
        }
      });

      let payload = {
        army: copy(data, true)
      };
      payload.army.id = 1;
      payload.army.soldiers.shift();

      server.get('/armies/1', () => {
        return [
          200,
          { 'Content-Type': 'application/json' },
          JSON.stringify(payload)
        ];
      });

      return store.find('army', 1).then(army => {
        ArmyObserver.create({ army: army });
        return army.reload();
      });
    });
  });

  test('string array can be rolled back on failed save', function(assert) {
    // assert.expect(3);

    let data = {
      name: 'Golden Company',
      soldiers: ['Aegor Rivers', 'Jon Connington', 'Tristan Rivers']
    };

    let Army = Model.extend({
      name: attr('string'),
      soldiers: MF.array()
    });

    owner.register('model:army', Army);

    return run(() => {
      store.push({
        data: {
          type: 'army',
          id: 1,
          attributes: data
        }
      });

      server.get('/armies', () => {
        return [500, { 'Content-Type': 'application/json' }];
      });

      let army, soliders;
      return store
        .find('army', 1)
        .then(_army => {
          army = _army;
          soliders = army.get('soldiers');
          soliders.pushObject('Lysono Maar');
          soliders.removeObject('Jon Connington');

          assert.deepEqual(soliders.toArray(), [
            'Aegor Rivers',
            'Tristan Rivers',
            'Lysono Maar'
          ]);

          return army.save();
        })
        .catch(() => {
          army.rollbackAttributes();

          assert.deepEqual(soliders.toArray(), [
            'Aegor Rivers',
            'Jon Connington',
            'Tristan Rivers'
          ]);
        });
    });
  });

  test('existing fragments can be rolled back on failed save', function(assert) {
    // assert.expect(3);

    let data = {
      name: {
        first: 'Eddard',
        last: 'Stark'
      },
      addresses: [
        {
          street: '1 Great Keep',
          city: 'Winterfell',
          region: 'North',
          country: 'Westeros'
        }
      ]
    };

    return run(() => {
      store.push({
        data: {
          type: 'person',
          id: 1,
          attributes: data
        }
      });

      server.put('/armies/1', () => {
        return [500, { 'Content-Type': 'application/json' }];
      });

      let mrStark, name, address;

      return store
        .find('person', 1)
        .then(person => {
          mrStark = person;

          name = mrStark.get('name');
          address = mrStark.get('addresses.firstObject');

          name.set('first', 'BadFirstName');
          name.set('last', 'BadLastName');
          address.set('street', 'BadStreet');

          return mrStark.save();
        })
        .catch(() => {
          mrStark.rollbackAttributes();

          assert.equal(
            `${name.get('first')} ${name.get('last')}`,
            'Eddard Stark',
            'fragment name rolled back'
          );
          assert.equal(
            address.get('street'),
            '1 Great Keep',
            'fragment array fragment correctly rolled back'
          );
        });
    });
  });

  test('setting an array does not error on save', function() {
    let Army = Model.extend({
      soldiers: MF.array('string')
    });

    let data = {
      soldiers: ['Aegor Rivers', 'Jon Connington', 'Tristan Rivers']
    };
    let payload = {
      army: copy(data, true)
    };
    owner.register('model:army', Army);

    const army = run(() => store.createRecord('army'));
    server.post('/armies', () => {
      return [200, { 'Content-Type': 'application/json' },  JSON.stringify(payload)];
    });
    army.set('soldiers', ['Aegor Rivers', 'Jon Connington', 'Tristan Rivers']);
    run(() => army.save());
  });

<<<<<<< HEAD
  test('change fragment attributes while save is in-flight', async function(assert) {
    store.push({
      data: {
        type: 'person',
        id: 1,
        attributes: {
          name: {
            first: 'Tyrion',
            last: 'Lannister'
          },
          addresses: [
            {
              street: '1 Sky Cell',
              city: 'Eyre',
              region: 'Vale of Arryn',
              country: 'Westeros'
            }
          ]
        }
      }
    });

    server.put('/people/1', () => {
      return [200, { 'Content-Type': 'application/json' }, '{}'];
    });

    const person = await store.find('person', 1);
    const name = person.get('name');

    // set the value and save
    name.set('first', 'Tywin');
    const savePromise = person.save();

    // change the value while in-flight
    name.set('first', 'Jamie');

    await savePromise;

    assert.equal(name.get('first'), 'Jamie');
    assert.ok(name.get('hasDirtyAttributes'), 'fragment is dirty');
    assert.ok(person.get('hasDirtyAttributes'), 'owner record is dirty');

    // revert to the saved value
    name.set('first', 'Tywin');

    assert.ok(!name.get('hasDirtyAttributes'), 'fragment is clean');
    assert.ok(!person.get('hasDirtyAttributes'), 'owner record is clean');
  });

  test('change fragment value while save is in-flight', async function(assert) {
    const data = {
      name: {
        first: 'Eddard',
        last: 'Stark'
      },
      addresses: [
        {
          street: '1 Great Keep',
          city: 'Winterfell',
          region: 'North',
          country: 'Westeros'
        }
      ]
    };

    const person = store.push({
      data: {
        type: 'person',
        id: 1,
        attributes: data
      }
    });

    const payload = {
      person: {
        id: 1,
        name: null
      }
    };

    server.put('/people/1', () => {
      return [
        200,
        { 'Content-Type': 'application/json' },
        JSON.stringify(payload)
      ];
    });

    assert.equal(person.get('name.first'), 'Eddard');
    const savePromise = person.save();

    // while save is in-flight, set the fragment
    person.set('name', null);

    assert.equal(person.get('name'), null);
    assert.ok(person.get('hasDirtyAttributes'), 'record is dirty');

    // save response confirms the null value
    await savePromise;

    assert.ok(!person.get('hasDirtyAttributes'), 'record is clean');
=======
  test('initializing a fragment, saving and then updating that fragment', async function(assert) {
    const component = store.createRecord('component', { id: 10, type: 'chart', options: {} });

    server.post('/components', () => [204]);
    server.put('/components/:id', () => [204]);

    await component.save();

    assert.ok(
      !component.get('hasDirtyAttributes'),
      'component record is not dirty'
    );

    component.options.lastOrder = { products: [] };
    component.options.lastOrder.products.pushObject({ name: 'Light Saber' });

    assert.ok(
      component.get('hasDirtyAttributes'),
      'component record is dirty'
    );

    await component.save();

    assert.ok(
      !component.get('hasDirtyAttributes'),
      'component record is not dirty after save'
    );

    component.options.lastOrder.products.createFragment({ name: 'Baby Yoda' });
    assert.ok(
      component.get('hasDirtyAttributes'),
      'component record is dirty'
    );
>>>>>>> bd9042d7
  });
});<|MERGE_RESOLUTION|>--- conflicted
+++ resolved
@@ -954,7 +954,6 @@
     run(() => army.save());
   });
 
-<<<<<<< HEAD
   test('change fragment attributes while save is in-flight', async function(assert) {
     store.push({
       data: {
@@ -1056,7 +1055,8 @@
     await savePromise;
 
     assert.ok(!person.get('hasDirtyAttributes'), 'record is clean');
-=======
+  });
+
   test('initializing a fragment, saving and then updating that fragment', async function(assert) {
     const component = store.createRecord('component', { id: 10, type: 'chart', options: {} });
 
@@ -1090,6 +1090,5 @@
       component.get('hasDirtyAttributes'),
       'component record is dirty'
     );
->>>>>>> bd9042d7
   });
 });