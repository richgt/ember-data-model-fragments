# Ember Data Model Fragments

[![Build Status](https://travis-ci.org/lytics/ember-data.model-fragments.svg)](https://travis-ci.org/lytics/ember-data.model-fragments)
[![NPM Version](https://badge.fury.io/js/ember-data-model-fragments.svg)](http://badge.fury.io/js/ember-data-model-fragments)
[![Ember Observer Score](http://emberobserver.com/badges/ember-data-model-fragments.svg)](http://emberobserver.com/addons/ember-data-model-fragments)

This package provides support for sub-models that can be treated much like `belongsTo` and `hasMany` relationships are, but whose persistence is managed completely through the parent object.

:warning: The API has changed significantly in preparation for v1.0. Deprecations have been added to all updated APIs with instructions on how to upgrade.

## Compatibility

This project makes extensive use of private Ember Data APIs and is therefore sensitive to minor changes in new Ember Data releases, regardless of semver guarantees. Every effort is made to maintain compatibility with the latest version, but updates always take time. See the [contributing](#contributing) section if you'd like to help out :shipit:

Use the following table to decide which version of this project to use with your app:

| Ember Data | Model Fragments |
|------------|-----------------|
| > v1.0.0-beta.7 <= v1.0.0-beta.11 | v0.2.3 |
| v1.0.0-beta.14 | v0.2.8 |
| >= v1.0.0-beta.15 <= v1.0.0-beta.18 | v0.3.3 |
| >= v1.13.x | >= v0.4.x |

#### Notes

- Ember Data v1.0.0-beta.12 introduced a bug that makes it incompatible with any version of this project.
- Ember Data v1.0.0-beta.15 introduced a breaking change to the serializer API with [Snapshots](https://github.com/emberjs/data/pull/2623). Since this affected fragment serialization as well, support for it was added in v0.3.0. See the [serializing](#serializing) section below for more information.
- Ember Data v1.0.0-beta.19 refactored a large number of internal APIs this project relied on and is not officially supported. Compatibility was added in v0.4.0 and targeted at Ember Data v1.13.x.

## Installation

To install as an Ember CLI addon:

```sh
$ ember install ember-data-model-fragments
```

You may then start creating fragments with:

```sh
$ ember generate fragment foo someAttr:string anotherAttr:boolean
```

Which will create the module `app/models/foo.js` which exports a `MF.Fragment` class with the given attributes.

## Example

```javascript
App.Person = DS.Model.extend({
  name      : MF.fragment('name'),
  addresses : MF.fragmentArray('address'),
  titles    : MF.array()
});

App.Name = MF.Fragment.extend({
  first : DS.attr('string'),
  last  : DS.attr('string')
});

App.Address = MF.Fragment.extend({
  street  : DS.attr('string'),
  city    : DS.attr('string'),
  region  : DS.attr('string'),
  country : DS.attr('string')
});
```

With a JSON payload of:

```json
{
  "id": "1",
  "name": {
    "first": "Tyrion",
    "last": "Lannister"
  },
  "addresses": [
    {
      "street": "1 Sky Cell",
      "city": "Eyre",
      "region": "Vale of Arryn",
      "country": "Westeros"
    },
    {
      "street": "1 Tower of the Hand",
      "city": "King's Landing",
      "region": "Crownlands",
      "country": "Westeros"
    }
  ],
  "titles": [ "Imp", "Hand of the King" ]
}
```

The `name` attribute can be treated similar to a `belongsTo` relationship:

```javascript
var person = store.getById('person', '1');
var name = person.get('name');

person.get('isDirty'); // false
name.get('first'); // 'Tyrion'

name.set('first', 'Jamie');
person.get('isDirty'); // true

person.rollback();
name.get('first'); // 'Tyrion'

// New fragments are created through the store and assigned directly
person.set('name', store.createFragment('name', {
  first : 'Hugor',
  last  : 'Hill'
}));
person.get('isDirty'); // true
```

The `addresses` attribute can be treated similar to a `hasMany` relationship:

```javascript
var person = store.getById('person', '1');
var addresses = person.get('addresses');
var address = addresses.get('lastObject');

person.get('isDirty'); // false
address.get('country'); // 'Westeros'

address.set('country', 'Essos');
person.get('isDirty'); // true

person.rollback();
address.get('country'); // 'Westeros'

// Fragments can be created and added directly through the fragment array
addresses.get('length'); // 2
addresses.createFragment({
  street  : '1 Shy Maid',
  city    : 'Rhoyne River',
  region  : 'Free Cities',
  country : 'Essos'
});
addresses.get('length'); // 3
person.get('isDirty'); // true
```

The `titles` attribute can be treated as an `Ember.Array`:

```javascript
var person = store.getById('person', '1');
var titles = person.get('titles');

person.get('isDirty'); // false
titles.get('length'); // 2

titles.pushObject('Halfman');
titles.get('length'); // 3
person.get('isDirty'); // true

person.rollback();
titles.get('length'); // 2
```

## Default Values

Ember Data attributes [support a `defaultValue` config option](http://emberjs.com/api/data/classes/DS.html#method_attr) that provides a default value when a model is created through `store#createRecord()`. Similarly, `MF.fragment` and `MF.fragmentArray` properties support a `defaultValue` option:

```javascript
App.Person = DS.Model.extend({
<<<<<<< HEAD
  name      : MF.fragment('name', { defaultValue: { first: 'Faceless', last: 'Man' } }),
  addresses : MF.fragmentArray('address', { defaultValue: [] }),
  titles    : MF.array('string', { defaultValue: [] })
=======
  name      : DS.hasOneFragment('name', { defaultValue: { first: 'Faceless', last: 'Man' } }),
  addresses : DS.hasManyFragments('address'),
  titles    : DS.hasManyFragments()
>>>>>>> fd1aa302
});
```

Since JavaScript objects and arrays are passed by reference, the value of `defaultValue` is copied using `Ember.copy` in order to prevent all instances sharing the same value. If a `defaultValue` option is not specified, both `MF.fragment` and `MF.fragmentArray` properties will default to `null`. Note that this may cause confusion when creating a record with a `MF.fragmentArray` property:

```javascript
var person = store.createRecord('person');
var addresses = person.get('addresses'); // null

// Fails with "Cannot read property 'createFragment' of null"
addresses.createFragment({
  ...
});
```

Like `DS.attr`, the `defaultValue` option can be a function that is invoked to generate the default value:

```javascript
App.Person = DS.Model.extend({
  name: MF.fragment('name', {
    defaultValue: function() {
      return {
        first: 'Unsullied',
        last: Ember.uuid()
      }
    }
  })
});
```
## Serializing

Serializing records with fragment attributes works using a special `DS.Transform` that serializes each fragment or fragment array. This results in fragments being nested in JSON as expected, and avoids the need for any custom serialization logic for most cases. This also means that model fragments can have their own custom serializers, just as normal models can:

```javascript
App.Name = MF.Fragment.extend({
  given  : DS.attr('string'),
  family : DS.attr('string')
});

// Serializers for fragments work just as with models
App.NameSerializer = DS.JSONSerializer.extend({
  attrs: {
    given  : 'first',
    family : 'last'
  }
});
```

If custom serialization of the owner record is needed, fragment [snapshots](http://emberjs.com/api/data/classes/DS.Snapshot.html) can be accessed using the [`Snapshot#attr`](http://emberjs.com/api/data/classes/DS.Snapshot.html#method_attr) method. Note that this differs from how relationships are accessed on snapshots (using `belongsTo`/`hasMany` methods):

```javascript
// Fragment snapshots are accessed using `snapshot.attr()`
App.PersonSerializer = DS.JSONSerializer.extend({
  serialize: function(snapshot, options) {
    var json = this._super(snapshot, options);

    // Returns a `DS.Snapshot` instance of the fragment
    var nameSnapshot = snapshot.attr('name');

    json.full_name = nameSnapshot.attr('given') + ' ' + nameSnapshot.attr('family');

    // Returns a plain array of `DS.Snapshot` instances
    var addressSnapshots = snapshot.attr('addresses');

    json.countries = addressSnapshots.map(function(addressSnapshot) {
      return addressSnapshot.attr('country');
    });

    // Returns a plain array of primitives
    var titlesSnapshot = snapshot.attr('titles');

    json.title_count = titlesSnapshot.length;

    return json;
  }
});
```

## Nesting

Nesting of fragments is fully supported:

```javascript
App.User = DS.Model.extend({
  name   : DS.attr('string'),
  orders : MF.fragmentArray('order')
});

App.Order = MF.Fragment.extend({
  amount   : DS.attr('string'),
  products : MF.fragmentArray('product')
});

App.Product = MF.Fragment.extend({
  name  : DS.attr('string'),
  sku   : DS.attr('string'),
  price : DS.attr('string')
});
```

With a JSON payload of:

```json
{
  "id": "1",
  "name": "Tyrion Lannister",
  "orders": [
    {
      "amount": "799.98",
      "products" : [
        {
          "name": "Tears of Lys",
          "sku": "poison-bd-32",
          "price": "499.99"
        },
        {
          "name": "The Strangler",
          "sku": "poison-md-24",
          "price": "299.99"
        }
      ]
    },
    {
      "amount": "10999.99",
      "products": [
        {
          "name": "Lives of Four Kings",
          "sku": "old-book-32",
          "price": "10999.99"
        }
      ]
    }
  ]
}
```

Dirty state propagates up to the parent record, rollback cascades down:

```javascript
var user = store.getById('user', '1');
var product = user.get('orders.firstObject.products.lastObject');

user.get('isDirty'); // false
product.get('price'); // '299.99'

product.set('price', '1.99');
user.get('isDirty'); // true

user.rollback();
user.get('isDirty'); // false
product.get('price'); // '299.99'
```

However, note that fragments do not currently support `DS.belongsTo` or `DS.hasMany` properties. See the [Limitations](#relationships-to-models) section below.

## Polymorphism

Ember Data: Model Fragments has support for *reading* polymorphic fragments. To use this feature, pass an options object to `MF.fragment` or `MF.fragmentArray`
with `polymorphic` set to true. In addition the `typeKey` can be set, which defaults to `'type'`.

The `typeKey`'s value must be the lowercase name of a class that is assignment-compatible to the declared type of the fragment attribute. That is, it must be the declared type itself or a subclass.

In the following example the declared type of `animals` is `animal`, which corresponds to the class `App.Animal`. `App.Animal` has two subclasses: `App.Elephant` and `App.Lion`,
so to `typeKey`'s value can be `'animal'`, `'elephant'` or `'lion'`.

```javascript
App.Zoo = DS.Model.extend({
  name: DS.attr("string"),
  city: DS.attr("string"),
  animals: MF.fragmentArray("animal", { polymorphic: true, typeKey: '$type' }),
});

App.Animal = MF.Fragment.extend({
  name: DS.attr("string"),
});

App.Elephant = Animal.extend({
  trunkLength: DS.attr("number"),
});

App.Lion = Animal.extend({
  hasManes: DS.attr("boolean"),
});
```

The expected JSON payload is as follows:
```json
{
  "Zoo" : {
    "id" : "1",
    "name" : "Winterfell Zoo",
    "city" : "Winterfell",
    "animals" : [
      {
        "$type" : "lion",
        "name" : "Simba",
        "hasManes" : false
      },
      {
        "$type" : "lion",
        "name" : "Leonard",
        "hasManes" : true
      },
      {
        "$type" : "elephant",
        "name" : "Trunky",
        "trunkLength" : 10
      },
      {
        "$type" : "elephant",
        "name" : "Snuffles",
        "trunkLength" : 9
      }
    ]
  }
}
```

Serializing the fragment type back to JSON is not currently supported out of the box. To serialize the polymorphic type, create a custom serializer to perform manual introspection:

```javascript
App.AnimalSerializer = DS.JSONSerializer.extend({
  serialize: function(record, options) {
    var json = this._super(record, options);

    if (record instanceof App.Elephant) {
      json.$type = 'elephant';
    } else if (record instanceof App.Lion) {
      json.$type = 'lion';
    } else {
      json.$type = 'animal';
    }

    return json;
  }
});

App.ElephantSerializer = App.AnimalSerializer;
App.LionSerializer = App.AnimalSerializer;
```

## Limitations

### Conflict Resolution

There is a very good reason that support for id-less embedded records has not been added to Ember Data: merging conflicts is very difficult. Imagine a scenario where your app requests a record with an array of simple embedded objects, and then a minute later makes the same request again. If the array of objects has changed – for instance an object is added to the beginning – without unique identifiers there is no reliable way to map those objects onto the array of records in memory.

This plugin handles merging fragment arrays *by swapping out the data of existing fragments*. For example, when a record is fetched with a fragment array property, a fragment model is created for each object in the array. Then, after the record is reloaded via `reload` or `save`, the data received is mapped directly onto those existing fragment instances, adding or removing from the end when necessary. This means that reordering the array will cause fragment objects' data to swap, rather than simply reordering the array of fragments in memory. The biggest implication of this behavior is when a fragment in a fragment array is dirty and the parent model gets reloaded. If the record is then saved, the change will likely affect the wrong object, causing data loss. Additionally, any time a reference to a model fragment is held onto, reloading can give it a completely different semantic meaning. If your app does not persist models with fragment arrays, this is of no concern (and indeed you may wish to use the `DS.EmbeddedRecordMixin` instead).

### Filtered Record Arrays

Another consequence of id-less records is that an ID map of all fragment instances of a given type is not possible. This means no `store.all('<fragment_type>')`, and no ability to display all known fragments (e.g. names or addresses) without iterating over all owner records and manually building a list.

### Relationships to Models

Currently, fragments cannot have normal `DS.belongsTo` or `DS.hasMany` relationships. This is not a technical limitation, but rather due to the fact that relationship management in Ember Data is in a state of flux and would require accessing private (and changing) APIs.

## Testing

Building requires [Ember CLI](http://www.ember-cli.com/) and running tests requires [Test 'Em](https://github.com/airportyh/testem) and [Bower](http://bower.io/), which can all be installed globally with:

```sh
$ npm install --global ember-cli bower testem
```

Then install NPM & Bower packages, build the project, and start the development test server:

```sh
$ npm install && bower install
$ ember build
$ testem
```

If you encounter test errors, ensure that your global testem NPM package is up to date.

When developing, it is often convenient to build the project with `ember serve` which will watch for file changes and rebuild, which triggers the test runner to re-run tests. A production build with debugging aids stripped out can also be made by running:

```sh
$ ember build --environment=production
```

## Contributing

When reporting an issue, follow the [Ember guidelines](https://github.com/emberjs/ember.js/blob/master/CONTRIBUTING.md#reporting-a-bug). When contributing features, follow [Github guidelines](https://help.github.com/articles/fork-a-repo) for forking and creating a new pull request. All existing tests must pass (or be suitably modified), and all new features must be accompanied by tests to be considered.<|MERGE_RESOLUTION|>--- conflicted
+++ resolved
@@ -166,15 +166,9 @@
 
 ```javascript
 App.Person = DS.Model.extend({
-<<<<<<< HEAD
   name      : MF.fragment('name', { defaultValue: { first: 'Faceless', last: 'Man' } }),
-  addresses : MF.fragmentArray('address', { defaultValue: [] }),
-  titles    : MF.array('string', { defaultValue: [] })
-=======
-  name      : DS.hasOneFragment('name', { defaultValue: { first: 'Faceless', last: 'Man' } }),
-  addresses : DS.hasManyFragments('address'),
-  titles    : DS.hasManyFragments()
->>>>>>> fd1aa302
+  addresses : MF.fragmentArray('address'),
+  titles    : MF.array('string')
 });
 ```
 
