var env, store, zoo, Zoo, Animal, Elephant, Lion;

QUnit.module("unit - Polymorphism", {
  setup: function() {
    Zoo = DS.Model.extend({
<<<<<<< HEAD
      name: DS.attr('string'),
      city: DS.attr('string'),
      star: MF.fragment('animal', { polymorphic: true, typeKey: '$type' }),
      animals: MF.fragmentArray('animal', { polymorphic: true, typeKey: '$type', defaultValue: [] }),
=======
      name: DS.attr("string"),
      city: DS.attr("string"),
      star: DS.hasOneFragment("animal", { polymorphic: true, typeKey: '$type' }),
      animals: DS.hasManyFragments("animal", { polymorphic: true, typeKey: '$type' }),
>>>>>>> fd1aa302
    });

    Animal = MF.Fragment.extend({
      name: DS.attr('string'),
    });

    Elephant = Animal.extend({
      trunkLength: DS.attr('number'),
    });

    Lion = Animal.extend({
      hasManes: DS.attr('boolean'),
    });

    env = setupEnv({
      zoo: Zoo,
      animal: Animal,
      elephant: Elephant,
      lion: Lion,
    });

    store = env.store;

    expectNoDeprecation();

    zoo = {
      name: 'Chilly Zoo',
      city: 'Winterfell',
      star: {
        $type: 'lion',
        name: 'Mittens',
        hasManes: 'true',
      },
      animals: [
        {
          $type: 'lion',
          name: 'Mittens',
          hasManes: 'true',
        },
        {
          $type: 'elephant',
          name: 'Snuitje',
          trunkLength: 4,
        }
      ]
    };
  },

  teardown: function() {
    env = null;
    store = null;
    Zoo = null;
    Animal = null;
    Elephant = null;
    Lion = null;
  }
});

test("fragment properties support polymorphism", function() {
  store.push({
    type: 'zoo',
    id: 1,
    attributes: zoo
  });

  return store.find('zoo', 1).then(function(zoo) {
    equal(zoo.get("name"), "Chilly Zoo", "zoo name is correct");
    equal(zoo.get("city"), "Winterfell", "zoo city is correct");

    var star = zoo.get("star");
    ok(star instanceof Animal, "zoo's star is an animal");
    equal(star.get("name"), "Mittens", "animal name is correct");
    ok(star instanceof Lion, "zoo's star is a lion");
    ok(star.get("hasManes"), "lion has manes");
  });
});

test("fragment array properties support polymorphism", function() {
  store.push({
    type: 'zoo',
    id: 1,
    attributes: zoo
  });

  return store.find('zoo', 1).then(function(zoo) {
    var animals = zoo.get("animals");
    equal(animals.get("length"), 2);

    var first = animals.objectAt(0);
    ok(first instanceof Animal);
    equal(first.get("name"), "Mittens", "first animal's name is correct");
    ok(first instanceof Lion);
    ok(first.get("hasManes"), "lion has manes");

    var second = animals.objectAt(1);
    ok(second instanceof Animal);
    equal(second.get("name"), "Snuitje", "second animal's name is correct");
    ok(second instanceof Elephant);
    equal(second.get("trunkLength"), 4, "elephant's trunk length is correct");
  });
});

test("fragment property type-checks check the superclass when MODEL_FACTORY_INJECTIONS is enabled", function() {
  // The extra assertion comes from deprecation checking
  expect(2);

  store.push({
    type: 'zoo',
    id: 1,
    attributes: zoo
  });

  var injectionValue = Ember.MODEL_FACTORY_INJECTIONS;
  Ember.MODEL_FACTORY_INJECTIONS = true;

  try {
    Ember.run(function () {
      var zoo = store.createRecord('zoo', { name: 'The World' });
      var animal = store.createFragment('elephant', { name: 'Mr. Pink' });

      zoo.set('star', animal);

      equal(zoo.get('star.name'), animal.get('name'), 'The type check succeeded');
    });
  } finally {
    Ember.MODEL_FACTORY_INJECTIONS = injectionValue;
  }
});

test("rolling back a fragment property that was set to null checks the superclass when MODEL_FACTORY_INJECTIONS is enabled", function() {
  // The extra assertion comes from deprecation checking
  expect(2);

  store.push({
    type: 'zoo',
    id: 1,
    attributes: zoo
  });

  var injectionValue = Ember.MODEL_FACTORY_INJECTIONS;
  Ember.MODEL_FACTORY_INJECTIONS = true;

  return store.find('zoo', 1).then(function(zoo) {
    var animal = zoo.get('star');

    zoo.set('star', null);
    zoo.rollbackAttributes();

    equal(zoo.get('star.name'), animal.get('name'), 'The type check succeeded');
  }).finally(function() {
    Ember.MODEL_FACTORY_INJECTIONS = injectionValue;
  });
});

test("fragment array property type-checks check the superclass when MODEL_FACTORY_INJECTIONS is enabled", function() {
  // The extra assertion comes from deprecation checking
  expect(2);

  var injectionValue = Ember.MODEL_FACTORY_INJECTIONS;
  Ember.MODEL_FACTORY_INJECTIONS = true;

  try {
    Ember.run(function () {
      var zoo = store.createRecord('zoo', { name: 'The World' });
      var animal = store.createFragment('elephant', { name: 'Whitey' });

      zoo.get('animals').pushObject(animal);

      equal(zoo.get('animals.firstObject.name'), animal.get('name'), 'The type check succeeded');
    });
  } finally {
    Ember.MODEL_FACTORY_INJECTIONS = injectionValue;
  }
});<|MERGE_RESOLUTION|>--- conflicted
+++ resolved
@@ -3,17 +3,10 @@
 QUnit.module("unit - Polymorphism", {
   setup: function() {
     Zoo = DS.Model.extend({
-<<<<<<< HEAD
       name: DS.attr('string'),
       city: DS.attr('string'),
       star: MF.fragment('animal', { polymorphic: true, typeKey: '$type' }),
-      animals: MF.fragmentArray('animal', { polymorphic: true, typeKey: '$type', defaultValue: [] }),
-=======
-      name: DS.attr("string"),
-      city: DS.attr("string"),
-      star: DS.hasOneFragment("animal", { polymorphic: true, typeKey: '$type' }),
-      animals: DS.hasManyFragments("animal", { polymorphic: true, typeKey: '$type' }),
->>>>>>> fd1aa302
+      animals: MF.fragmentArray('animal', { polymorphic: true, typeKey: '$type' }),
     });
 
     Animal = MF.Fragment.extend({
