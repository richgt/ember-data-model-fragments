var env, store, Person, Name;

QUnit.module("unit - `MF.FragmentArray`", {
  setup: function() {
    Person = DS.Model.extend({
<<<<<<< HEAD
      names: MF.fragmentArray('name', { defaultValue: [] })
=======
      names: DS.hasManyFragments("name")
>>>>>>> fd1aa302
    });

    Name = MF.Fragment.extend({
      first: DS.attr('string'),
      last: DS.attr('string')
    });

    env = setupEnv({
      person: Person,
      name: Name
    });

    store = env.store;

    expectNoDeprecation();
  },

  teardown: function() {
    env = null;
    store = null;
    Person = null;
    Name = null;
  }
});

test("fragment arrays can be copied", function() {
  var data = {
    names: [
      {
        first: "Meryn",
        last: "Trant"
      }
    ]
  };

  store.push({
    type: 'person',
    id: 1,
    attributes: data
  });

  return store.find('person', 1).then(function(person) {
    var copy = person.get('names').copy();

    equal(copy.length, person.get('names.length'), "copy's size is correct");
    equal(copy[0].get('first'), data.names[0].first, "child fragments are copied");
    ok(copy[0] !== person.get('names.firstObject'), "copied fragments are new fragments");
  });
});

test("fragments can be created and added through the fragment array", function() {
  store.push({
    type: 'person',
    id: 1,
    attributes: {
      names: [
        {
          first: "Tyrion",
          last: "Lannister"
        }
      ]
    }
  });

  return store.find('person', 1).then(function(person) {
    var fragments = person.get('names');
    var length = fragments.get('length');

    var fragment = fragments.createFragment({
      first: "Hugor",
      last: "Hill"
    });

    equal(fragments.get('length'), length + 1, "property size is correct");
    equal(fragments.indexOf(fragment), length, "new fragment is in correct location");
  });
});

test("fragments can be added to the fragment array", function() {
  store.push({
    type: 'person',
    id: 1,
    attributes: {
      names: [
        {
          first: "Tyrion",
          last: "Lannister"
        }
      ]
    }
  });

  return store.find('person', 1).then(function(person) {
    var fragments = person.get('names');
    var length = fragments.get('length');

    var fragment = store.createFragment('name', {
      first: "Yollo"
    });

    fragments.addFragment(fragment);

    equal(fragments.get('length'), length + 1, "property size is correct");
    equal(fragments.indexOf(fragment), length, "fragment is in correct location");
  });
});

test("fragments can be removed from the fragment array", function() {
  store.push({
    type: 'person',
    id: 1,
    attributes: {
      names: [
        {
          first: "Arya",
          last: "Stark"
        }
      ]
    }
  });

  return store.find('person', 1).then(function(person) {
    var fragments = person.get('names');
    var fragment = fragments.get('firstObject');
    var length = fragments.get('length');

    fragments.removeFragment(fragment);

    equal(fragments.get('length'), length - 1, "property size is correct");
    ok(!fragments.contains(fragment), "fragment is removed");
  });
});

test("changes to array contents change the fragment array 'hasDirtyAttributes' property", function() {
  store.push({
    type: 'person',
    id: 1,
    attributes: {
      names: [
        {
          first: "Aegon",
          last: "Targaryen"
        },
        {
          first: "Visenya",
          last: "Targaryen"
        }
      ]
    }
  });

  return store.find('person', 1).then(function(person) {
    var fragments = person.get('names');
    var fragment = fragments.get('firstObject');
    var newFragment = store.createFragment('name', {
      first: 'Rhaenys',
      last: 'Targaryen'
    });

    ok(!fragments.get('hasDirtyAttributes'), "fragment array is initially in a clean state");

    fragments.removeFragment(fragment);

    ok(fragments.get('hasDirtyAttributes'), "fragment array is in dirty state after removal");

    fragments.unshiftObject(fragment);

    ok(!fragments.get('hasDirtyAttributes'), "fragment array is returned to clean state");

    fragments.addFragment(newFragment);

    ok(fragments.get('hasDirtyAttributes'), "fragment array is in dirty state after addition");

    fragments.removeFragment(newFragment);

    ok(!fragments.get('hasDirtyAttributes'), "fragment array is returned to clean state");

    fragments.removeFragment(fragment);
    fragments.addFragment(fragment);

    ok(fragments.get('hasDirtyAttributes'), "fragment array is in dirty state after reordering");

    fragments.removeFragment(fragment);
    fragments.unshiftObject(fragment);

    ok(!fragments.get('hasDirtyAttributes'), "fragment array is returned to clean state");
  });
});

test("changes to array contents change the fragment array 'hasDirtyAttributes' property", function() {
  store.push({
    type: 'person',
    id: 1,
    attributes: {
      names: [
        {
          first: "Jon",
          last: "Snow"
        }
      ]
    }
  });

  return store.find('person', 1).then(function(person) {
    var fragments = person.get('names');
    var fragment = fragments.get('firstObject');

    ok(!fragments.get('hasDirtyAttributes'), "fragment array is initially in a clean state");

    fragment.set('last', 'Stark');

    ok(fragments.get('hasDirtyAttributes'), "fragment array in dirty state after change to a fragment");

    fragment.set('last', 'Snow');

    ok(!fragments.get('hasDirtyAttributes'), "fragment array is returned to clean state");
  });
});

test("changes to array contents and fragments can be rolled back", function() {
  store.push({
    type: 'person',
    id: 1,
    attributes: {
      names: [
        {
          first: "Catelyn",
          last: "Tully"
        },
        {
          first: "Catelyn",
          last: "Stark"
        }
      ]
    }
  });

  return store.find('person', 1).then(function(person) {
    var fragments = person.get('names');
    var fragment = fragments.get('firstObject');

    var originalState = fragments.toArray();

    fragment.set('first', 'Cat');
    fragments.removeFragment(fragments.get('lastObject'));
    fragments.createFragment({
      first: 'Lady',
      last: 'Stonehart'
    });

    fragments.rollbackAttributes();

    ok(!fragments.get('hasDirtyAttributes'), "fragment array is not dirty");
    ok(!fragments.isAny('hasDirtyAttributes'), "all fragments are in clean state");
    deepEqual(fragments.toArray(), originalState, "original array contents is restored");
  });
});<|MERGE_RESOLUTION|>--- conflicted
+++ resolved
@@ -3,11 +3,7 @@
 QUnit.module("unit - `MF.FragmentArray`", {
   setup: function() {
     Person = DS.Model.extend({
-<<<<<<< HEAD
-      names: MF.fragmentArray('name', { defaultValue: [] })
-=======
-      names: DS.hasManyFragments("name")
->>>>>>> fd1aa302
+      names: MF.fragmentArray('name')
     });
 
     Name = MF.Fragment.extend({
