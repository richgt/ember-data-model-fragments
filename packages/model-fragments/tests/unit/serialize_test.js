var env, store, Person, Name, House;

QUnit.module("unit - Serialization", {
  setup: function() {
    Person = DS.Model.extend({
      name: MF.fragment('name')
    });

    Name = MF.Fragment.extend({
      first: DS.attr('string'),
      last: DS.attr('string')
    });

    House = MF.Fragment.extend({
      name: DS.attr('string'),
      region: DS.attr('string'),
      exiled: DS.attr('boolean')
    });

    env = setupEnv({
      person: Person,
      name: Name,
      house: House
    });

    store = env.store;

    expectNoDeprecation();

    // TODO: this is necessary to set `typeKey` and prevent `store#serializerFor` from blowing up
    store.modelFor('person');
  },

  teardown: function() {
    env = null;
    store = null;
    Person = null;
    Name = null;
  }
});

test("fragment properties are snapshotted as normal attributes on the owner record snapshot", function() {
  // The extra assertion comes from deprecation checking
  expect(8);

  Person.reopen({
<<<<<<< HEAD
    houses   : MF.fragmentArray('house', { defaultValue: [] }),
    children : MF.array({ defaultValue: [] })
=======
    houses   : DS.hasManyFragments('house'),
    children : DS.hasManyFragments()
>>>>>>> fd1aa302
  });

  var person = {
    name: {
      first : "Catelyn",
      last  : "Stark"
    },
    houses: [
      {
        name   : "Tully",
        region : "Riverlands",
        exiled : true
      },
      {
        name   : "Stark",
        region : "North",
        exiled : true
      }
    ],
    children: [
      'Robb',
      'Sansa',
      'Arya',
      'Brandon',
      'Rickon'
    ]
  };

  store.push({
    type: 'person',
    id: 1,
    attributes: person
  });

  env.registry.register('serializer:person', env.serializer.extend({
    serialize: function(snapshot) {
      var name = snapshot.attr('name');
      ok(name instanceof DS.Snapshot, "fragment snapshot attribute is a snapshot");
      equal(name.attr('first'), person.name.first, "fragment attributes are snapshoted correctly");

      var houses = snapshot.attr('houses');
      ok(Array.isArray(houses), "fragment array attribute is an array");
      ok(houses[0] instanceof DS.Snapshot, "fragment array attribute is an array of snapshots");
      equal(houses[0].attr('name'), person.houses[0].name, "fragment array attributes are snapshotted correctly");

      var children = snapshot.attr('children');
      ok(Array.isArray(children), "array attribute is an array");
      deepEqual(children, person.children, "array attribute is snapshotted correctly");
    }
  }));

  return store.find('person', 1).then(function(person) {
    person.serialize();
  });
});

test("fragment properties are serialized as normal attributes using their own serializers", function() {
  store.push({
    type: 'person',
    id: 1,
    attributes: {
      name: {
        first: "Aerys",
        last: "Targaryen"
      }
    }
  });

  env.registry.register('serializer:name', env.serializer.extend({
    serialize: function() {
      return 'Mad King';
    }
  }));

  return store.find('person', 1).then(function(person) {
    var serialized = person.serialize();

    equal(serialized.name, 'Mad King', "serialization uses result from `fragment#serialize`");
  });
});

test("serializing a fragment array creates a new array with contents the result of serializing each fragment", function() {
  Person.reopen({
<<<<<<< HEAD
    names: MF.fragmentArray('name', { defaultValue: [] }),
=======
    names: DS.hasManyFragments('name'),
>>>>>>> fd1aa302
  });

  var names = [
    {
      first: "Rhaegar",
      last: "Targaryen"
    },
    {
      first: "Viserys",
      last: "Targaryen"
    },
    {
      first: "Daenerys",
      last: "Targaryen"
    }
  ];

  store.push({
    type: 'person',
    id: 1,
    attributes: {
      names: names
    }
  });

  env.registry.register('serializer:name', env.serializer);

  return store.find('person', 1).then(function(person) {
    var serialized = person.serialize();

    deepEqual(serialized.names, names, "serializing returns array of each fragment serialized");
  });
});

test("normalizing data can handle `null` fragment values", function() {
  Person.reopen({
    houses: MF.fragmentArray('house', { defaultValue: null }),
    children: MF.array({ defaultValue: null })
  });

  var normalized = store.normalize('person', {
    name: null,
    houses: null,
    children: null
  });

  var attributes = normalized.data.attributes;

  strictEqual(attributes.name, null, "fragment property values can be null");
  strictEqual(attributes.houses, null, "fragment array property values can be null");
  strictEqual(attributes.children, null, "`array property values can be null");
});

test("normalizing data can handle `null` fragment values", function() {
  Person.reopen({
    houses: MF.fragmentArray('house', { defaultValue: null }),
    children: MF.array({ defaultValue: null })
  });

  store.push({
    type: 'person',
    id: 1,
    attributes: {
      name: null,
      houses: null,
      children: null
    }
  });

  return store.find('person', 1).then(function(person) {
    var serialized = person.serialize();

    strictEqual(serialized.name, null, "fragment property values can be null");
    strictEqual(serialized.houses, null, "fragment array property values can be null");
    strictEqual(serialized.children, null, "`array property values can be null");
  });
});

test("array properties use the specified transform to normalize data", function() {
  var values = [ 1, 0, true, false, 'true', '' ];

  Person.reopen({
    strings: MF.array('string'),
    numbers: MF.array('number'),
    booleans: MF.array('boolean')
  });

  var normalized = store.normalize('person', {
    strings: values,
    numbers: values,
    booleans: values
  });

  var attributes = normalized.data.attributes;

  ok(values.every(function(value, index) {
    return attributes.strings[index] === String(value) &&
      attributes.numbers[index] === (Ember.isEmpty(value) || isNaN(Number(value)) ? null : Number(value)) &&
      attributes.booleans[index] === Boolean(value);
  }), "fragment property values are normalized");
});

test("array properties use the specified transform to serialize data", function() {
  var values = [ 1, 0, true, false, 'true', '' ];

  Person.reopen({
    strings: MF.array('string'),
    numbers: MF.array('number'),
    booleans: MF.array('boolean')
  });

  store.push({
    type: 'person',
    id: 1,
    attributes: {
      strings: values,
      numbers: values,
      booleans: values
    }
  });

  return store.find('person', 1).then(function(person) {
    var serialized = person.serialize();

    ok(values.every(function(value, index) {
      return serialized.strings[index] === String(value) &&
        serialized.numbers[index] === (Ember.isEmpty(value) || isNaN(Number(value)) ? null : Number(value)) &&
        serialized.booleans[index] === Boolean(value);
    }), "fragment property values are normalized");
  });
});<|MERGE_RESOLUTION|>--- conflicted
+++ resolved
@@ -44,13 +44,8 @@
   expect(8);
 
   Person.reopen({
-<<<<<<< HEAD
-    houses   : MF.fragmentArray('house', { defaultValue: [] }),
-    children : MF.array({ defaultValue: [] })
-=======
-    houses   : DS.hasManyFragments('house'),
-    children : DS.hasManyFragments()
->>>>>>> fd1aa302
+    houses   : MF.fragmentArray('house'),
+    children : MF.array()
   });
 
   var person = {
@@ -134,11 +129,7 @@
 
 test("serializing a fragment array creates a new array with contents the result of serializing each fragment", function() {
   Person.reopen({
-<<<<<<< HEAD
-    names: MF.fragmentArray('name', { defaultValue: [] }),
-=======
-    names: DS.hasManyFragments('name'),
->>>>>>> fd1aa302
+    names: MF.fragmentArray('name'),
   });
 
   var names = [
